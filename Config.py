import re
import os
import time
import getpass
<<<<<<< HEAD
from . import db

dir_raw = '/xenon/xenon1t/raw'
=======
import configparser
import threading
>>>>>>> 83150e06


class Singleton(type):
    '''Implementation of the singleton pattern'''
    _instances = {}
    def __call__(cls, *args, **kwargs):
        if cls not in cls._instances:
            cls._instances[cls] = \
                super(Singleton, cls).__call__(*args, **kwargs)
            cls.lock = threading.Lock()
        return cls._instances[cls]


class EnvInterpolation(configparser.BasicInterpolation):
    '''Interpolation which expands environment variables in values.'''

    def before_get(self, parser, section, option, value, defaults):
        return os.path.expandvars(value)


class Config(configparser.ConfigParser):
    
    __metaclass__ = Singleton
    
    _run_id = None
    
    def __init__(self):
        
        config_file_path = os.path.join(os.environ['HOME'], '.xenonnt.conf')
        print('Loading configuration from %s' %(config_file_path)) 
        
        configparser.ConfigParser.__init__(self, interpolation=EnvInterpolation())
        try:
            self.readfp(open(config_file_path), 'r')
        except FileNotFoundError as e:
            raise RuntimeError('Unable to open %s. Please see the README for an example configuration' %(config_file_path)) from e

        self._run_id = str(time.time())
        self._run_id = re.sub('\..*', '', self._run_id)

    
    def get_run_id(self):
        return self._run_id
    
    def get_base_dir(self):
        return os.path.dirname(__file__)
    
    def get_work_dir(self):
        return self.get('Outsource', 'work_dir')
    
    def get_runs_dir(self):
        return os.path.join(self.get_work_dir(), 'runs')
    
    def get_generated_dir(self):
        return os.path.join(self.get_work_dir(), 'generated')
    
    def get_pax_version(self):
        return 'v' + self.get('Outsource', 'pax_version')
    
    def get_pegasus_path(self):
<<<<<<< HEAD
        return '/cvmfs/oasis.opensciencegrid.org/osg/projects/pegasus/rhel6/4.9.0dev'

    def raw_dir(self):
        return os.path.join(dir_raw, '160315_1824')

    def workflow_title(self):
        return os.path.join(self.get_runs_dir(), self.run_id)

    @property
    def run_id(self):
        return self._run_id


class ConfigDB(Config):
    """Object that uses run identifier and RunDB API to make config"""

    def __init__(self, run_id, detector='tpc'):
        self._run_id = db.get_name(run_id, detector)
=======
        return self.get('Outsource', 'pegasus_path')
>>>>>>> 83150e06
<|MERGE_RESOLUTION|>--- conflicted
+++ resolved
@@ -2,14 +2,12 @@
 import os
 import time
 import getpass
-<<<<<<< HEAD
 from . import db
 
-dir_raw = '/xenon/xenon1t/raw'
-=======
 import configparser
 import threading
->>>>>>> 83150e06
+
+dir_raw = '/xenon/xenon1t/raw'
 
 
 class Singleton(type):
@@ -70,8 +68,7 @@
         return 'v' + self.get('Outsource', 'pax_version')
     
     def get_pegasus_path(self):
-<<<<<<< HEAD
-        return '/cvmfs/oasis.opensciencegrid.org/osg/projects/pegasus/rhel6/4.9.0dev'
+        return self.get('Outsource', 'pegasus_path')
 
     def raw_dir(self):
         return os.path.join(dir_raw, '160315_1824')
@@ -89,6 +86,3 @@
 
     def __init__(self, run_id, detector='tpc'):
         self._run_id = db.get_name(run_id, detector)
-=======
-        return self.get('Outsource', 'pegasus_path')
->>>>>>> 83150e06
