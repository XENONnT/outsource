--- conflicted
+++ resolved
@@ -3,12 +3,7 @@
 from outsource.Config import Config, ConfigDB
 
 if __name__ == '__main__':
-<<<<<<< HEAD
     config = ConfigDB(49)
     outsource = Outsource(config)
-    outsource.submit_workflow()
-=======
-    outsource = Outsource(detector = 'tcp', name = '181203_0841', force_rerun = True, update_run_db = False)
-    outsource.submit_workflow()
-    
->>>>>>> 83150e06
+    #outsource = Outsource(detector = 'tcp', name = '181203_0841', force_rerun = True, update_run_db = False)
+    outsource.submit_workflow()