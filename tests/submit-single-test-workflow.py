#!/usr/bin/env python3
from outsource.Outsource import Outsource
from outsource.RunConfig import DBConfig
import argparse


def main():
    parser = argparse.ArgumentParser("Outsource Testing")
<<<<<<< HEAD
    parser.add_argument('--run', type=int, default=10345) # 16854 was used in the past
=======
    parser.add_argument('--run', type=int, default=7340)
>>>>>>> 642c6113

    args = parser.parse_args()

    configs = [DBConfig(args.run)]
    outsource = Outsource(configs)
    outsource.submit_workflow()


if __name__ == '__main__':
    main()<|MERGE_RESOLUTION|>--- conflicted
+++ resolved
@@ -6,11 +6,7 @@
 
 def main():
     parser = argparse.ArgumentParser("Outsource Testing")
-<<<<<<< HEAD
-    parser.add_argument('--run', type=int, default=10345) # 16854 was used in the past
-=======
     parser.add_argument('--run', type=int, default=7340)
->>>>>>> 642c6113
 
     args = parser.parse_args()
 
