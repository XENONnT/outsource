--- conflicted
+++ resolved
@@ -533,11 +533,7 @@
             f"{self.rucio_upload}".lower(),
             f"{self.rundb_update}".lower(),
             f"{self.ignore_processed}".lower(),
-<<<<<<< HEAD
             f"{self.stage}".lower(),
-            "false" if not dbcfg.standalone_download else "no_download",
-=======
->>>>>>> e72cc89e
             job_tar,
             *level["data_types"],
         )
@@ -632,45 +628,6 @@
         for job_i in range(len(level["chunks"])):
             self.logger.debug(f"Adding job for per-chunk processing: {level['chunks'][job_i]}")
 
-<<<<<<< HEAD
-            # standalone_download is a special case where we download data
-            # from rucio first, which is useful for testing and when using
-            # dedicated clusters with storage
-            if dbcfg.standalone_download:
-                download_tar = File(f"{_key}-download-{job_i:04d}.tar.gz")
-                download_job = self._job(
-                    name="download",
-                    cores=level["cores"],
-                    memory=level["memory"][job_i],
-                    disk=level["disk"][job_i],
-                )
-                if desired_sites:
-                    download_job.add_profiles(
-                        Namespace.CONDOR, "+XENON_DESIRED_Sites", f'"{desired_sites}"'
-                    )
-                download_job.add_profiles(Namespace.CONDOR, "requirements", requirements)
-                download_job.add_profiles(Namespace.CONDOR, "priority", dbcfg.priority)
-                download_job.add_args(
-                    dbcfg.run_id,
-                    self.context_name,
-                    self.xedocs_version,
-                    level["chunks"][job_i][0],
-                    level["chunks"][job_i][1],
-                    f"{self.rucio_upload}".lower(),
-                    f"{self.rundb_update}".lower(),
-                    f"{self.ignore_processed}".lower(),
-                    f"{self.stage}".lower(),
-                    "download_only",
-                    download_tar,
-                    *level["data_types"],
-                )
-                download_job.add_inputs(installsh, processpy, xenon_config, dbtoken, *tarballs)
-                download_job.add_outputs(download_tar, stage_out=False)
-                download_job.set_stdout(File(f"{download_tar}.log"), stage_out=True)
-                workflow.add_jobs(download_job)
-
-=======
->>>>>>> e72cc89e
             # output files
             job_tar = File(f"{_key}-output-{job_i:04d}.tar.gz")
 
@@ -695,11 +652,7 @@
                 f"{self.rucio_upload}".lower(),
                 f"{self.rundb_update}".lower(),
                 f"{self.ignore_processed}".lower(),
-<<<<<<< HEAD
                 f"{self.stage}".lower(),
-                "false" if not dbcfg.standalone_download else "no_download",
-=======
->>>>>>> e72cc89e
                 job_tar,
                 *level["data_types"],
             )
