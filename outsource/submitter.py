import os
import sys
import json
import shutil
import getpass
from itertools import chain
from datetime import datetime, timezone
import numpy as np
import utilix
from utilix import DB, uconfig
from utilix.x509 import _validate_x509_proxy
from utilix.tarball import Tarball
from utilix.config import setup_logger, set_logging_level
import cutax
from Pegasus.api import (
    Operation,
    Namespace,
    Workflow,
    File,
    Directory,
    FileServer,
    Job,
    Site,
    SiteCatalog,
    Transformation,
    TransformationCatalog,
    ReplicaCatalog,
)

from outsource.config import RunConfig
from outsource.meta import DETECTOR_DATA_TYPES
from outsource.utils import get_context


base_dir = os.path.abspath(os.path.dirname(__file__))


IMAGE_PREFIX = "/cvmfs/singularity.opensciencegrid.org/xenonnt/base-environment:"
COMBINE_WRAPPER = "combine-wrapper.sh"
PROCESS_WRAPPER = "process-wrapper.sh"
UNTAR_WRAPPER = "untar.sh"

db = DB()


class Submitter:
    # Transformation map (high level name -> script)
    _transformations_map = {
        "combine": COMBINE_WRAPPER,
        "download": PROCESS_WRAPPER,
        "untar": UNTAR_WRAPPER,
    }
    _transformations_map.update(
        dict(
            zip(
                [f"lower_{det}" for det in DETECTOR_DATA_TYPES],
                [PROCESS_WRAPPER] * len(DETECTOR_DATA_TYPES),
            )
        )
    )
    _transformations_map.update(
        dict(
            zip(
                [f"upper_{det}" for det in DETECTOR_DATA_TYPES],
                [PROCESS_WRAPPER] * len(DETECTOR_DATA_TYPES),
            )
        )
    )

    user_installed_packages = False

    def __init__(
        self,
        runlist,
        context_name,
        xedocs_version,
        image,
        workflow_id=None,
        rucio_upload=False,
        rundb_update=False,
        ignore_processed=False,
        resources_test=False,
        stage_out_lower=False,
        stage_out_combine=False,
        stage_out_upper=False,
        debug=False,
    ):
        self.logger = setup_logger(
            "outsource", uconfig.get("Outsource", "logging_level", fallback="WARNING")
        )
        # Reduce the logging of request and urllib3
        set_logging_level(
            "urllib3", uconfig.get("Outsource", "db_logging_level", fallback="WARNING")
        )

        # Assume that if the image is not a full path, it is a name
        if not os.path.exists(image):
            self.image_tag = image
            self.singularity_image = f"{IMAGE_PREFIX}{image}"
        else:
            self.image_tag = image.split(":")[-1]
            self.singularity_image = image

        # Check if the environment used to run this script is consistent with the container
        if self.image_tag not in sys.executable:
            raise EnvironmentError(
                f"The current environment's python: {sys.executable} "
                f"is not consistent with the aimed container: {self.image_tag}. "
                "Please use the following command to activate the correct environment: \n"
                f"source /cvmfs/xenon.opensciencegrid.org/releases/nT/{self.image_tag}/setup.sh"
            )

        if not isinstance(runlist, list):
            raise RuntimeError("Outsource expects a list of run_id")
        self._runlist = runlist

        # Setup context
        self.context_name = context_name
        self.xedocs_version = xedocs_version
        self.context = get_context(context_name, self.xedocs_version)

        self.ignore_processed = ignore_processed
        self.rucio_upload = rucio_upload
        self.rundb_update = rundb_update
        if not self.rucio_upload and self.rundb_update:
            raise RuntimeError("Rucio upload must be enabled when updating the RunDB.")
        self.resources_test = resources_test
        self.stage_out_lower = stage_out_lower
        self.stage_out_combine = stage_out_combine
        self.stage_out_upper = stage_out_upper
        self.local_transfer = self.stage_out_lower | self.stage_out_combine | self.stage_out_upper
        self.debug = debug

        # Load from XENON_CONFIG
        self.work_dir = uconfig.get("Outsource", "work_dir")

        # Need to know whether used self-installed packages before assigning the workflow_id
        self._setup_packages()
        # The current time will always be part of the workflow_id
        self._setup_workflow_id(workflow_id)
        # Pegasus workflow directory
        self.workflow_dir = os.path.join(self.work_dir, self.workflow_id)
        self.generated_dir = os.path.join(self.workflow_dir, "generated")
        self.runs_dir = os.path.join(self.workflow_dir, "runs")
        self.outputs_dir = os.path.join(self.workflow_dir, "outputs")
        self.scratch_dir = os.path.join(self.workflow_dir, "scratch")

    @property
    def dbtoken(self):
        return os.path.join(self.generated_dir, ".dbtoken")

    @property
    def workflow(self):
        return os.path.join(self.generated_dir, "workflow.yml")

    @property
    def runlist(self):
        return os.path.join(self.generated_dir, "runlist.txt")

    @property
    def summary(self):
        return os.path.join(self.generated_dir, "summary.json")

    @property
    def pegasus_config(self):
        """Pegasus configurations."""
        pconfig = {}
        pconfig["pegasus.metrics.app"] = "XENON"
        pconfig["pegasus.data.configuration"] = "nonsharedfs"
        # provide a full kickstart record, including the environment.
        # Even for successful jobs.
        pconfig["pegasus.gridstart.arguments"] = "-f"
        pconfig["pegasus.mode"] = "development"
        # give jobs a total of {retry} + 1 tries
        pconfig["dagman.retry"] = uconfig.getint("Outsource", "dagman_retry", fallback=2)
        # make sure we do start too many jobs at the same time
        pconfig["dagman.maxidle"] = uconfig.getint("Outsource", "dagman_maxidle", fallback=5_000)
        # total number of jobs cap
        pconfig["dagman.maxjobs"] = uconfig.getint("Outsource", "dagman_maxjobs", fallback=5_000)
        # transfer parallelism
        pconfig["pegasus.transfer.threads"] = 1

        # Help Pegasus developers by sharing performance data (optional)
        pconfig["pegasus.monitord.encoding"] = "json"
        pconfig["pegasus.catalog.workflow.amqp.url"] = (
            "amqp://friend:donatedata@msgs.pegasus.isi.edu:5672/prod/workflows"
        )
        # Temporary bypassing integrity check in pegasus
        pconfig["pegasus.integrity.checking"] = "none"
        return pconfig

    def _job(self, name, run_on_submit_node=False, cores=1, memory=2_000, disk=2_000):
        """Wrapper for a Pegasus job, also sets resource requirement profiles.

        Memory and disk in unit of MB.

        """
        job = Job(name)

        if run_on_submit_node:
            job.add_selector_profile(execution_site="local")
            # No other attributes on a local job
            return job

        job.add_profiles(Namespace.CONDOR, "request_cpus", cores)
        # Environment variables to control the number of threads
        job.add_profiles(Namespace.ENV, OMP_NUM_THREADS=f"{cores}")
        job.add_profiles(Namespace.ENV, MKL_NUM_THREADS=f"{cores}")
        job.add_profiles(Namespace.ENV, OPENBLAS_NUM_THREADS=f"{cores}")
        job.add_profiles(Namespace.ENV, BLIS_NUM_THREADS=f"{cores}")
        job.add_profiles(Namespace.ENV, NUMEXPR_NUM_THREADS=f"{cores}")
        job.add_profiles(Namespace.ENV, GOTO_NUM_THREADS=f"{cores}")
        # Limiting CPU usage of TensorFlow
        job.add_profiles(Namespace.ENV, TF_NUM_INTRAOP_THREADS=f"{cores}")
        job.add_profiles(Namespace.ENV, TF_NUM_INTEROP_THREADS=f"{cores}")
        # For unknown reason, this does not work on limiting CPU usage of JAX
        job.add_profiles(
            Namespace.ENV,
            XLA_FLAGS=f"--xla_cpu_multi_thread_eigen=false intra_op_parallelism_threads={cores}",
        )
        # But this works, from https://github.com/jax-ml/jax/discussions/22739
        job.add_profiles(Namespace.ENV, NPROC=f"{cores}")
        job.add_profiles(Namespace.ENV, TF_ENABLE_ONEDNN_OPTS="0")

        # Increase memory/disk if the first attempt fails
        memory_str = (
            "ifthenelse(isundefined(DAGNodeRetry) || "
            f"DAGNodeRetry == 0, {int(memory)}, (DAGNodeRetry + 1)*{int(memory)})"
        )
        disk_str = (
            "ifthenelse(isundefined(DAGNodeRetry) || "
            f"DAGNodeRetry == 0, {int(disk * 1_000)}, (DAGNodeRetry + 1)*{int(disk * 1_000)})"
        )
        job.add_profiles(Namespace.CONDOR, "request_disk", disk_str)
        job.add_profiles(Namespace.CONDOR, "request_memory", memory_str)

        # Stream output and error
        # Allows to see the output of the job in real time
        job.add_profiles(Namespace.CONDOR, "stream_output", "True")
        job.add_profiles(Namespace.CONDOR, "stream_error", "True")

        return job

    def _setup_workflow_id(self, workflow_id):
        """Set up the workflow ID."""
        # Determine a unique id for the workflow. If none passed, looks at the runlist.
        # If only one run_id is provided, use the run_id of that object + current time.
        # If more than one is provided, use current time.
        now = datetime.now(timezone.utc).strftime("%Y%m%d%H%M")
        if workflow_id:
            workflow_id = (workflow_id, now)
        else:
            if len(self._runlist) == 1:
                workflow_id = (
                    self.image_tag,
                    self.context_name,
                    self.xedocs_version,
                    f"{self._runlist[0]:06d}",
                    now,
                )
            else:
                workflow_id = (self.image_tag, self.context_name, self.xedocs_version, now)
        if self.user_installed_packages:
            workflow_id = ("user", *workflow_id)
        self.workflow_id = "-".join(workflow_id)

    def _generate_sc(self):
        sc = SiteCatalog()

        # condorpool
        condorpool = Site("condorpool")
        condorpool.add_profiles(Namespace.PEGASUS, style="condor")
        condorpool.add_profiles(Namespace.CONDOR, universe="vanilla")
        # We need the x509 proxy for Rucio transfers
        condorpool.add_profiles(Namespace.CONDOR, "x509userproxy", os.environ["X509_USER_PROXY"])
        condorpool.add_profiles(
            Namespace.CONDOR, "+SingularityImage", f'"{self.singularity_image}"'
        )

        # Ignore the site settings - the container will set all this up inside
        condorpool.add_profiles(Namespace.ENV, OSG_LOCATION="")
        condorpool.add_profiles(Namespace.ENV, GLOBUS_LOCATION="")
        condorpool.add_profiles(Namespace.ENV, PYTHONPATH="")
        condorpool.add_profiles(Namespace.ENV, PERL5LIB="")
        condorpool.add_profiles(Namespace.ENV, LD_LIBRARY_PATH="")

        condorpool.add_profiles(Namespace.ENV, PEGASUS_SUBMITTING_USER=os.environ["USER"])
        condorpool.add_profiles(
            Namespace.ENV, RUCIO_LOGGING_FORMAT="%(asctime)s  %(levelname)s  %(message)s"
        )
        if not self.rucio_upload:
            condorpool.add_profiles(Namespace.ENV, RUCIO_ACCOUNT="production")

        # Improve python logging / suppress depreciation warnings (from gfal2 for example)
        condorpool.add_profiles(Namespace.ENV, PYTHONUNBUFFERED="1")
        condorpool.add_profiles(Namespace.ENV, PYTHONWARNINGS="ignore::DeprecationWarning")

        # staging site - davs
        staging_davs = Site("staging-davs")
        scratch_dir_path = f"/xenon/scratch/{getpass.getuser()}/{self.workflow_id}"
        scratch_dir = Directory(Directory.SHARED_SCRATCH, path=scratch_dir_path)
        scratch_dir.add_file_servers(
            FileServer(
                f"gsidavs://xenon-gridftp.grid.uchicago.edu:2880{scratch_dir_path}",
                Operation.ALL,
            )
        )
        staging_davs.add_directories(scratch_dir)

        # local site - this is the submit host
        local = Site("local")
        scratch_dir = Directory(Directory.SHARED_SCRATCH, path=self.scratch_dir)
        scratch_dir.add_file_servers(FileServer(f"file:///{self.scratch_dir}", Operation.ALL))
        output_dir = Directory(Directory.LOCAL_STORAGE, path=self.outputs_dir)
        output_dir.add_file_servers(FileServer(f"file:///{self.outputs_dir}", Operation.ALL))
        local.add_directories(scratch_dir, output_dir)

        local.add_profiles(Namespace.ENV, HOME=os.environ["HOME"])
        local.add_profiles(Namespace.ENV, GLOBUS_LOCATION="")
        local.add_profiles(
            Namespace.ENV,
            PATH=(
                "/cvmfs/xenon.opensciencegrid.org/releases/nT/"
                f"{self.image_tag}/anaconda/envs/XENONnT_development/bin:"
                "/cvmfs/xenon.opensciencegrid.org/releases/nT/"
                f"{self.image_tag}/anaconda/condabin:"
                "/usr/bin:/bin"
            ),
        )
        local.add_profiles(
            Namespace.ENV,
            LD_LIBRARY_PATH=(
                "/cvmfs/xenon.opensciencegrid.org/releases/nT/"
                f"{self.image_tag}/anaconda/envs/XENONnT_development/lib64:"
                "/cvmfs/xenon.opensciencegrid.org/releases/nT/"
                f"{self.image_tag}/anaconda/envs/XENONnT_development/lib"
            ),
        )
        local.add_profiles(Namespace.ENV, PEGASUS_SUBMITTING_USER=os.environ["USER"])
        local.add_profiles(Namespace.ENV, X509_USER_PROXY=os.environ["X509_USER_PROXY"])
        # local.add_profiles(
        #     Namespace.ENV,
        #     RUCIO_LOGGING_FORMAT="%(asctime)s  %(levelname)s  %(message)s",
        # )
        if not self.rucio_upload:
            local.add_profiles(Namespace.ENV, RUCIO_ACCOUNT="production")
        # Improve python logging / suppress depreciation warnings (from gfal2 for example)
        local.add_profiles(Namespace.ENV, PYTHONUNBUFFERED="1")
        local.add_profiles(Namespace.ENV, PYTHONWARNINGS="ignore::DeprecationWarning")

        if not self.local_transfer:
            output_dir_path = f"/xenon/output/{getpass.getuser()}/{self.workflow_id}"
            output_dir = Directory(Directory.LOCAL_STORAGE, path=output_dir_path)
            output_dir.add_file_servers(
                FileServer(
                    f"gsidavs://xenon-gridftp.grid.uchicago.edu:2880{output_dir_path}",
                    Operation.ALL,
                )
            )
            staging_davs.add_directories(output_dir)

        sc.add_sites(local, staging_davs, condorpool)
        return sc

    def _generate_tc(self):
        return TransformationCatalog()

    def _generate_rc(self):
        return ReplicaCatalog()

    def _setup_packages(self):
        """Get the list of user-installed packages."""
        package_names = uconfig.getlist("Outsource", "user_install_package", fallback=[])
        if "cutax" not in package_names:
            raise RuntimeError(
                "cutax must be in the list of user_install_package "
                f"in the XENON_CONFIG configuration, but got {package_names}."
            )
        # Check if the package in not in the official software environment
        check_package_names = uconfig.getlist(
            "Outsource", "check_user_install_package", fallback=[]
        )
        check_package_names += [
            "strax",
            "straxen",
            "cutax",
            "rucio",
            "utilix",
            "admix",
            "outsource",
        ]
        for package_name in set(check_package_names) - set(package_names):
            if Tarball.get_installed_git_repo(package_name) or Tarball.is_user_installed(
                package_name
            ):
                raise RuntimeError(
                    f"{package_name} should be either in user_install_package "
                    "in the XENON_CONFIG configuration after being installed in editable mode, "
                    "because it is not in the official software environment. "
                    "Or uninstalled from the user-installed environment."
                )
        self.package_names = package_names
        # Get a flag of whether there are user-installed packages
        # to determine the workflow_id later
        for package_name in self.package_names:
            if Tarball.get_installed_git_repo(package_name):
                self.user_installed_packages = True
                break

    def make_tarballs(self):
        """Make tarballs of Ax-based packages if they are in editable user-installed mode."""
        tarballs = []
        tarball_paths = []

        # Install the specified user-installed packages
        for package_name in self.package_names:
            _tarball = Tarball(self.generated_dir, package_name)
            if Tarball.get_installed_git_repo(package_name):
                if self.rucio_upload:
                    raise RuntimeError(
                        f"When using user_install_package, rucio_upload must be False!"
                    )
                _tarball.create_tarball()
                tarball = File(_tarball.tarball_name)
                tarball_path = _tarball.tarball_path
                self.logger.warning(
                    f"Using tarball of user installed package {package_name} at {tarball_path}."
                )
            else:
                # Packages should not be non-editable user-installed
                if Tarball.is_user_installed(package_name):
                    raise RuntimeError(
                        f"You should not install {package_name} in "
                        "non-editable user-installed mode."
                    )
                # cutax is special because it is not installed in site-pacakges of the environment
                if package_name == "cutax":
                    if "CUTAX_LOCATION" not in os.environ:
                        raise RuntimeError(
                            "cutax should either be editable user-installed from a git repo "
                            "or patched by the software environment by CUTAX_LOCATION."
                        )
                    tarball = File(_tarball.tarball_name)
                    tarball_path = (
                        "/ospool/uc-shared/project/xenon/xenonnt/software"
                        f"/cutax/v{cutax.__version__.replace('.', '-')}.tar.gz"
                    )
                else:
                    continue
            tarballs.append(tarball)
            tarball_paths.append(tarball_path)
        return tarballs, tarball_paths

    def get_rse_sites(self, dbcfg, rses, per_chunk=False):
        """Get the desired sites and requirements for the data_type."""
        raw_records_rses = uconfig.getlist("Outsource", "raw_records_rses")
        # For standalone downloads, only target US
        if dbcfg.standalone_download:
            rses = raw_records_rses

        if per_chunk:
            # For low level data, we only want to run_id on sites
            # that we specified for raw_records_rses
            rses = list(set(rses) & set(raw_records_rses))
            if not len(rses):
                raise RuntimeError(
                    f"No sites found since no intersection between the available rses "
                    f"{rses} and the specified raw_records_rses {raw_records_rses}"
                )

        desired_sites, requirements, site_ranks = dbcfg.get_requirements(rses)
        return desired_sites, requirements, site_ranks

    def get_key(self, dbcfg, level):
        """Get the key for the output files and check the file name."""
        # output files
        _key = "-".join(
            [dbcfg._run_id] + [f"{d}-{dbcfg.key_for(d).lineage_hash}" for d in level["data_types"]]
        )
        # Sometimes the filename can be too long
        if len(_key) > 255 - len("untar--output.tar.gz.log"):
            self.logger.warning(f"Filename {_key} is too long, will not include hash in it.")
            _key = "-".join([dbcfg._run_id] + list(level["data_types"]))
        if len(_key) > 255 - len("untar--output.tar.gz.log"):
            raise RuntimeError(f"Filename {_key} is still too long.")
        return _key

    def add_higher_processing_job(
        self,
        workflow,
        label,
        level,
        dbcfg,
        installsh,
        processpy,
        xenon_config,
        token,
        tarballs,
        combinepy,
    ):
        """Add a processing job to the workflow."""
        rses = set.intersection(*[set(v["rses"]) for v in level["data_types"].values()])
        if len(rses) == 0:
            self.logger.warning(
                f"No data found as the dependency of {tuple(level['data_types'])}. "
                f"Hopefully those will be created by the workflow."
            )

        desired_sites, requirements, site_ranks = self.get_rse_sites(dbcfg, rses, per_chunk=False)

        # High level data.. we do it all on one job
        _key = self.get_key(dbcfg, level)
        job_tar = File(f"{_key}-output.tar.gz")

        # Add job
        job = self._job(
            name=label, cores=level["cores"], memory=level["memory"], disk=level["disk"]
        )
        # https://support.opensciencegrid.org/support/solutions/articles/12000028940-working-with-tensorflow-gpus-and-containers
        job.add_profiles(Namespace.CONDOR, "requirements", requirements)
        job.add_profiles(Namespace.CONDOR, "priority", dbcfg.priority)

        # Note that any changes to this argument list,
        # also means process-wrapper.sh has to be updated
        job.add_args(
            dbcfg.run_id,
            self.context_name,
            self.xedocs_version,
            -1,
            -1,
            f"{self.rucio_upload}".lower(),
            f"{self.rundb_update}".lower(),
            f"{self.ignore_processed}".lower(),
            "false" if not dbcfg.standalone_download else "no_download",
            job_tar,
            *level["data_types"],
        )

        job.add_inputs(installsh, processpy, xenon_config, token, *tarballs)
        job.add_outputs(job_tar, stage_out=self.stage_out_upper)
        job.set_stdout(File(f"{job_tar}.log"), stage_out=True)

        # If there are multiple levels to the workflow, need to
        # have current process-wrapper.sh depend on previous combine-wrapper.sh

        if self.stage_out_upper:
            untar_job = self._job("untar", run_on_submit_node=True)
            untar_job.add_inputs(job_tar)
            untar_job.add_args(job_tar, self.outputs_dir)
            untar_job.set_stdout(File(f"untar-{job_tar}.log"), stage_out=True)
            workflow.add_jobs(untar_job)

        return job, job_tar

    def add_lower_processing_job(
        self,
        workflow,
        label,
        level,
        dbcfg,
        installsh,
        processpy,
        xenon_config,
        token,
        tarballs,
        combinepy,
    ):
        """Add a per-chunk processing job to the workflow."""
        rses = set.intersection(*[set(v["rses"]) for v in level["data_types"].values()])
        if len(rses) == 0:
            raise RuntimeError(
                f"No data found as the dependency of {level['data_types'].not_processed}."
            )

<<<<<<< HEAD
        desired_sites, requirements, site_ranks = self.get_rse_sites(dbcfg, rses, per_chunk=True)
        desired_sites_for_us, requirements_for_us, site_ranks_us = self.get_rse_sites(dbcfg, ["UC_OSG_USERDISK"], per_chunk=False)

        print("@" * 80)
        print("@" * 80)
        print("@" * 80)
        print(f"desired_sites: {desired_sites}")
        print(f"requirements: {requirements}")
        print(f"site_ranks: {site_ranks}")
        print("@" * 80)
        print("@" * 80)
        print("@" * 80)
=======
        desired_sites, requirements = self.get_rse_sites(dbcfg, rses, per_chunk=True)
        desired_sites_for_us, requirements_for_us = self.get_rse_sites(
            dbcfg, ["UC_OSG_USERDISK"], per_chunk=False
        )
>>>>>>> c6d10bcd

        # Set up the combine job first -
        # we can then add to that job inside the chunk file loop
        # only need combine job for low-level stuff
        combine_job = self._job(
            name="combine",
            cores=level["combine_cores"],
            memory=level["combine_memory"],
            disk=level["combine_disk"],
        )

        combine_job.add_profiles(Namespace.CONDOR, "requirements", requirements_for_us)
        # priority is given in the order they were submitted
        combine_job.add_profiles(Namespace.CONDOR, "priority", dbcfg.priority)
        combine_job.add_inputs(installsh, combinepy, xenon_config, token, *tarballs)
        _key = self.get_key(dbcfg, level)
        combine_tar = File(f"{_key}-output.tar.gz")
        combine_job.add_outputs(combine_tar, stage_out=self.stage_out_combine)
        combine_job.set_stdout(File(f"{combine_tar}.log"), stage_out=True)
        combine_job.add_args(
            dbcfg.run_id,
            self.context_name,
            self.xedocs_version,
            f"{self.rucio_upload}".lower(),
            f"{self.rundb_update}".lower(),
            combine_tar,
            " ".join(map(str, [cs[-1] for cs in level["chunks"]])),
        )

        if self.stage_out_combine:
            untar_job = self._job("untar", run_on_submit_node=True)
            untar_job.add_inputs(combine_tar)
            untar_job.add_args(combine_tar, self.outputs_dir)
            untar_job.set_stdout(File(f"untar-{combine_tar}.log"), stage_out=True)
            workflow.add_jobs(untar_job)

        # Loop over the chunks
        for job_i in range(len(level["chunks"])):
            self.logger.debug(f"Adding job for per-chunk processing: {level['chunks'][job_i]}")

            # standalone_download is a special case where we download data
            # from rucio first, which is useful for testing and when using
            # dedicated clusters with storage
            if dbcfg.standalone_download:
                download_tar = File(f"{_key}-download-{job_i:04d}.tar.gz")
                download_job = self._job(
                    name="download",
                    cores=level["cores"],
                    memory=level["memory"][job_i],
                    disk=level["disk"][job_i],
                )
                if desired_sites:
                    download_job.add_profiles(
                        Namespace.CONDOR, "+XENON_DESIRED_Sites", f'"{desired_sites}"'
                    )
                download_job.add_profiles(Namespace.CONDOR, "requirements", requirements)
                download_job.add_profiles(Namespace.CONDOR, "priority", dbcfg.priority)
                download_job.add_args(
                    dbcfg.run_id,
                    self.context_name,
                    self.xedocs_version,
                    level["chunks"][job_i][0],
                    level["chunks"][job_i][1],
                    f"{self.rucio_upload}".lower(),
                    f"{self.rundb_update}".lower(),
                    f"{self.ignore_processed}".lower(),
                    "download_only",
                    download_tar,
                    *level["data_types"],
                )
                download_job.add_inputs(installsh, processpy, xenon_config, token, *tarballs)
                download_job.add_outputs(download_tar, stage_out=False)
                download_job.set_stdout(File(f"{download_tar}.log"), stage_out=True)
                workflow.add_jobs(download_job)

            # output files
            job_tar = File(f"{_key}-output-{job_i:04d}.tar.gz")

            # Add job
            job = self._job(
                name=label,
                cores=level["cores"],
                memory=level["memory"][job_i],
                disk=level["disk"][job_i],
            )
            if desired_sites:
                job.add_profiles(Namespace.CONDOR, "+XENON_DESIRED_Sites", f'"{desired_sites}"')
            job.add_profiles(Namespace.CONDOR, "requirements", requirements)
            job.add_profiles(Namespace.CONDOR, "priority", dbcfg.priority)
            # This allows us to set higher priority for EU sites when we have data in EU
            job.add_profiles(Namespace.CONDOR, "rank", site_ranks)

            job.add_args(
                dbcfg.run_id,
                self.context_name,
                self.xedocs_version,
                level["chunks"][job_i][0],
                level["chunks"][job_i][1],
                f"{self.rucio_upload}".lower(),
                f"{self.rundb_update}".lower(),
                f"{self.ignore_processed}".lower(),
                "false" if not dbcfg.standalone_download else "no_download",
                job_tar,
                *level["data_types"],
            )

            job.add_inputs(installsh, processpy, xenon_config, token, *tarballs)
            job.add_outputs(job_tar, stage_out=self.stage_out_lower)
            job.set_stdout(File(f"{job_tar}.log"), stage_out=True)

            # All strax jobs depend on the pre-flight or a download job,
            # but pre-flight jobs have been outdated so it is not necessary.
            if dbcfg.standalone_download:
                job.add_inputs(download_tar)

            workflow.add_jobs(job)

            # Update combine job
            combine_job.add_inputs(job_tar)

        return combine_job, combine_tar

    def _generate_workflow(self):
        """Use the Pegasus API to build an abstract graph of the workflow."""

        # Create a abstract dag
        workflow = Workflow("outsource_workflow")
        # Initialize the catalogs
        sc = self._generate_sc()
        tc = self._generate_tc()
        rc = self._generate_rc()

        # Add executables to the workflow-level transformation catalog
        for job_type, script in self._transformations_map.items():
            t = Transformation(
                job_type,
                site="local",
                pfn=f"file://{base_dir}/workflow/{script}",
                is_stageable=True,
            )
            tc.add_transformations(t)

        # scripts some exectuables might need
        processpy = File("process.py")
        if self.resources_test:
            rc.add_replica(
                "local", "process.py", f"file://{base_dir}/workflow/test_resource_usage.py"
            )
        else:
            rc.add_replica("local", "process.py", f"file://{base_dir}/workflow/process.py")
        combinepy = File("combine.py")
        if self.resources_test:
            rc.add_replica(
                "local", "combine.py", f"file://{base_dir}/workflow/test_resource_usage.py"
            )
        else:
            rc.add_replica("local", "combine.py", f"file://{base_dir}/workflow/combine.py")

        # script to install packages
        installsh = File("install.sh")
        rc.add_replica(
            "local",
            "install.sh",
            f"file://{os.path.join(os.path.dirname(utilix.__file__), 'install.sh')}",
        )

        # Add common data files to the replica catalog
        xenon_config = File(".xenon_config")
        rc.add_replica("local", ".xenon_config", f"file://{uconfig.config_path}")

        # Token needed for DB connection
        token = File(".dbtoken")
        # Avoid its change after the job submission
        shutil.copy(os.path.join(os.environ["HOME"], ".dbtoken"), self.dbtoken)
        rc.add_replica("local", ".dbtoken", f"file://{self.dbtoken}")

        tarballs, tarball_paths = self.make_tarballs()
        for tarball, tarball_path in zip(tarballs, tarball_paths):
            rc.add_replica("local", tarball, tarball_path)

        # Keep track of what runs we submit, useful for bookkeeping
        runlist = set()
        summary = dict()
        for run_id in self._runlist:
            dbcfg = RunConfig(self.context, run_id, ignore_processed=self.ignore_processed)
            summary[dbcfg._run_id] = dbcfg.data_types
            self.logger.info(f"Adding {dbcfg._run_id} to the workflow.")

            for detector in dbcfg.detectors:
                # Check if this run_id needs to be processed
                if not list(
                    chain.from_iterable(
                        v["data_types"] for v in dbcfg.data_types[detector].values()
                    )
                ):
                    self.logger.debug(
                        f"Run {dbcfg._run_id} detector {detector} is already processed with "
                        f"context {self.context_name} xedocs_version {self.xedocs_version}."
                    )
                    continue

                # Get data_types to process
                combine_tar = None
                for group, (label, level) in enumerate(dbcfg.data_types[detector].items()):
                    if not level["data_types"].not_processed:
                        self.logger.debug(
                            f"Run {dbcfg._run_id} group {label} is already processed with "
                            f"context {self.context_name} xedocs_version {self.xedocs_version}."
                        )
                        continue
                    # Check that raw data exist for this run_id
                    if group == 0:
                        # There will be at most one in data_types
                        data_types = list(level["data_types"].keys())
                        for data_type in data_types:
                            depends_on = dbcfg.depends_on(data_type, lower=not group)
                            for _depends_on in depends_on:
                                if not dbcfg.dependency_exists(data_type=_depends_on):
                                    raise RuntimeError(
                                        f"Unable to find the raw data for {data_types}."
                                    )

                    runlist |= {dbcfg.run_id}

                    args = (
                        workflow,
                        label,
                        level,
                        dbcfg,
                        installsh,
                        processpy,
                        xenon_config,
                        token,
                        tarballs,
                        combinepy,
                    )
                    if group == 0:
                        combine_job, combine_tar = self.add_lower_processing_job(*args)
                        workflow.add_jobs(combine_job)
                    else:
                        job, job_tar = self.add_higher_processing_job(*args)
                        if combine_tar:
                            job.add_inputs(combine_tar)
                        workflow.add_jobs(job)

        # Write the workflow to stdout
        workflow.add_replica_catalog(rc)
        workflow.add_transformation_catalog(tc)
        workflow.add_site_catalog(sc)
        workflow.write(file=self.workflow)

        # Save the runlist
        np.savetxt(self.runlist, list(runlist), fmt="%0d")

        # Save the job summary
        summary["include_data_types"] = uconfig.getlist("Outsource", "include_data_types")
        with open(self.summary, mode="w") as f:
            f.write(json.dumps(summary, indent=4))

        return workflow

    def _plan_and_submit(self, workflow):
        """Submit the workflow."""

        workflow.plan(
            submit=not self.debug,
            cluster=["horizontal"],
            cleanup="none",
            sites=["condorpool"],
            verbose=3 if self.debug else 0,
            staging_sites={"condorpool": "staging-davs"},
            output_sites=["local" if self.local_transfer else "staging-davs"],
            dir=os.path.dirname(self.runs_dir),
            relative_dir=os.path.basename(self.runs_dir),
            **self.pegasus_config,
        )

    def submit(self):
        """Main interface to submitting a new workflow."""

        # Does workflow already exist?
        if os.path.exists(self.workflow_dir):
            raise RuntimeError(f"Workflow already exists at {self.workflow_dir}.")

        # Ensure we have a proxy with enough time left
        _validate_x509_proxy()

        os.makedirs(self.generated_dir, 0o755, exist_ok=True)
        os.makedirs(self.runs_dir, 0o755, exist_ok=True)
        os.makedirs(self.outputs_dir, 0o755, exist_ok=True)

        # Generate the workflow
        workflow = self._generate_workflow()

        if len(workflow.jobs):
            # Submit the workflow
            self._plan_and_submit(workflow)

        if self.debug:
            workflow.graph(
                output=os.path.join(self.generated_dir, "workflow_graph.dot"), label="xform-id"
            )
            # workflow.graph(
            #     output=os.path.join(self.generated_dir, "workflow_graph.svg"), label="xform-id"
            # )<|MERGE_RESOLUTION|>--- conflicted
+++ resolved
@@ -572,25 +572,10 @@
                 f"No data found as the dependency of {level['data_types'].not_processed}."
             )
 
-<<<<<<< HEAD
         desired_sites, requirements, site_ranks = self.get_rse_sites(dbcfg, rses, per_chunk=True)
-        desired_sites_for_us, requirements_for_us, site_ranks_us = self.get_rse_sites(dbcfg, ["UC_OSG_USERDISK"], per_chunk=False)
-
-        print("@" * 80)
-        print("@" * 80)
-        print("@" * 80)
-        print(f"desired_sites: {desired_sites}")
-        print(f"requirements: {requirements}")
-        print(f"site_ranks: {site_ranks}")
-        print("@" * 80)
-        print("@" * 80)
-        print("@" * 80)
-=======
-        desired_sites, requirements = self.get_rse_sites(dbcfg, rses, per_chunk=True)
-        desired_sites_for_us, requirements_for_us = self.get_rse_sites(
+        desired_sites_for_us, requirements_for_us, site_ranks_us = self.get_rse_sites(
             dbcfg, ["UC_OSG_USERDISK"], per_chunk=False
         )
->>>>>>> c6d10bcd
 
         # Set up the combine job first -
         # we can then add to that job inside the chunk file loop
