import time
from itertools import chain
from typing import Dict, Any
import numpy as np
from utilix.config import setup_logger
from utilix import DB, uconfig, xent_collection
import admix

from outsource.meta import get_clean_per_chunk_data_types, get_clean_detector_data_types, LED_MODES

from outsource.utils import (
    get_possible_dependencies,
    get_to_save_data_types,
    per_chunk_storage_root_data_type,
)


LOWER_DISK = uconfig.getint("Outsource", "lower_disk", fallback=None)
LOWER_MEMORY = uconfig.getint("Outsource", "lower_memory", fallback=None)
COMBINE_DISK = uconfig.getint("Outsource", "combine_disk", fallback=None)
COMBINE_MEMORY = uconfig.getint("Outsource", "combine_memory", fallback=None)
UPPER_DISK = uconfig.getint("Outsource", "upper_disk", fallback=None)
UPPER_MEMORY = uconfig.getint("Outsource", "upper_memory", fallback=None)
LOWER_CPUS = uconfig.getint("Outsource", "lower_cpus", fallback=1)
COMBINE_CPUS = uconfig.getint("Outsource", "combine_cpus", fallback=1)
UPPER_CPUS = uconfig.getint("Outsource", "upper_cpus", fallback=1)
US_ONLY = uconfig.getboolean("Outsource", "us_only", fallback=False)
EU_ONLY = uconfig.getboolean("Outsource", "eu_only", fallback=False)
SITE_ONLY = uconfig.getboolean("Outsource", "site_only", fallback=False)

MAX_MEMORY = 30_000  # in MB
MIN_DISK = 200  # in MB

logger = setup_logger("outsource", uconfig.get("Outsource", "logging_level", fallback="WARNING"))
db = DB()
coll = xent_collection()


class DataTypes(dict):
    """A class to store the data_type and its status.

    It is a dict with keys missing, processed, and rses.

    """

    @property
    def not_processed(self):
        return [key for key in self if self[key]["missing"]]


class RunConfig:
    """The configuration of how a run will be processed.

    The class will focus on the RSE and instruction to the submitter.

    """

    # Data availability to site selection map.
    # This puts constraints on the sites that can be used for
    # processing based on the input RSE for raw_records.

    # These are US sites
    # We only send these to US sites
    us_rses = [
        # Chicago, IL
        "UC_OSG_USERDISK",  # DISK
        "UC_DALI_USERDISK",  # DISK
        "UC_MIDWAY_USERDISK",  # DISK
        # San Diego, CA
        "SDSC_NSDF_USERDISK",  # DISK
    ]

    # These are European sites
    eu_rses = [
        # Amsterdam, NL
        "NIKHEF2_USERDISK",  # DISK
        "SURFSARA_USERDISK",  # TAPE
        "SURFSARA2_USERDISK",  # DISK
        # Paris, FR
        "CCIN2P3_USERDISK",  # TAPE
        "CCIN2P32_USERDISK",  # DISK
        # Bologna, IT
        "CNAF_USERDISK",  # DISK
        "CNAF_TAPE3_USERDISK",  # TAPE
    ]

    us_only_requriements = 'GLIDEIN_Country == "US"'

    # Define an expression to give higher priority to EU sites
    eu_high_rank = (
        '((GLIDEIN_Country == "NL") * 999)'
        ' + ((GLIDEIN_Country == "FR") * 9)'
        ' + ((GLIDEIN_Country == "IT") * 9)'
    )

    # In case we want to keep the pipelines separate
    # let's add a requirement that the jobs run in the EU only
    # we do not have a EU flag, so we use the countries
    eu_only_requriements = (
        '(GLIDEIN_Country == "NL" || GLIDEIN_Country == "FR" || GLIDEIN_Country == "IT")'
    )

    rse_site_map = {
        "NIKHEF2_USERDISK": "NIKHEF",
        "SURFSARA_USERDISK": "SURFsara",
        "SURFSARA2_USERDISK": "SURFsara",
        "CCIN2P3_USERDISK": "CCIN2P3",
        "CCIN2P32_USERDISK": "CCIN2P3",
    }

    rse_constraints: Dict[str, Any] = {}

    if US_ONLY:
        for rse in us_rses:
            rse_constraints.setdefault(rse, {})
            rse_constraints[rse]["expr"] = us_only_requriements

    for rse in eu_rses:
        rse_constraints.setdefault(rse, {})
        rse_constraints[rse]["rank"] = eu_high_rank
        if EU_ONLY:
            rse_constraints[rse]["expr"] = eu_only_requriements
        if SITE_ONLY and rse in rse_site_map:
            rse_constraints[rse]["site"] = rse_site_map[rse]

    chunks_per_job = uconfig.getint("Outsource", "chunks_per_job", fallback=None)

    def __init__(self, context, run_id, ignore_processed=False):
        self.context = context
        self.run_id = run_id
        self.ignore_processed = ignore_processed

        self._per_chunk_data_types = get_clean_per_chunk_data_types(self.context)
        self._detector_data_types = get_clean_detector_data_types(self.context)

        # Default job priority - workflows will be given priority
        # in the order they were submitted.
        self.priority = 2250000000 - int(time.time())
        if self.priority <= 0:
            raise ValueError("Priority must be positive. Are you from the future?")

        self.run_data = db.get_data(self.run_id)
        self.set_requirements_base()

        # Get the detectors and start time of this run
        cursor = coll.find_one({"number": self.run_id}, {"detectors": 1, "mode": 1})
        self.detectors = cursor["detectors"]
        self.mode = cursor["mode"]
        if not isinstance(self.detectors, list):
            raise ValueError(f"Detectors needs to be a list, not a {type(self.detectors)}")

        # Get the data_type that need to be processed
        # and determine which rse the input data is on
        self.data_types = self.deduce_data_types()

        # Get the resources needed for each job
        self.resources_assignment()

    @property
    def _run_id(self):
        return f"{self.run_id:06d}"

    def key_for(self, data_type):
        return self.context.key_for(self._run_id, data_type)

    @property
    def is_led_mode(self):
        return self.mode in LED_MODES

    def _led_mode(self, data_types):
        """Modify the data_types based on the mode.

        LED calibration is special because its detector is still tpc but the mode is not the normal
        tpc runs mode.

        """
        if self.is_led_mode:
            # If we are using LED data, only process those data_types
            # For this context, see if we have that data yet
            data_types = set(data_types) & set(LED_MODES[self.mode]["possible"])
        else:
            # If we are not, don't process those data_types
            data_types = set(data_types) - set().union(*[v["possible"] for v in LED_MODES.values()])
        return data_types

    def depends_on(self, data_type, lower=False):
        """Get the data_type this one depends on.

        The result will be either data_type in same level of _per_chunk_data_types or the
        root_data_types.

        """
        possible_dependencies = get_possible_dependencies(self.context, lower=lower)
        # Get the highest data_type in the possible dependencies
        return list(self.context.get_dependencies(data_type) & possible_dependencies)

    def deduce_data_types(self):
        """Returns the data_types we need to process and why they need to be processed."""
        # Do we need to process? read from XENON_CONFIG
        include_data_types = uconfig.getlist("Outsource", "include_data_types")
        all_possible_data_types = set(
            chain.from_iterable(v["possible"] for v in self._detector_data_types.values())
        )
        excluded_data_types = set(include_data_types) - all_possible_data_types
        if excluded_data_types:
            raise ValueError(
                f"Find data_types not supported in include_data_types: {excluded_data_types}. "
                f"It should include only subset of {all_possible_data_types}."
            )

        # Modify the data_types based on the mode
        include_data_types = self._led_mode(include_data_types)

        ret = {"submitted": []}
        # Here we must try to divide the include_data_types
        # into before and after the _per_chunk_data_types
        for detector in self.detectors:
            ret[detector] = dict()
            # There are two group labels for the data_types
            data_types_group_labels = [f"lower_{detector}", f"upper_{detector}"]
            possible_data_types = self._detector_data_types[detector]["possible"]
            # Possible data_types for this detector
            data_types = set(include_data_types) & set(possible_data_types)
            if not data_types:
                # If nothing to process
                for label in data_types_group_labels:
                    ret[detector][label] = {"data_types": DataTypes()}
                continue

            per_chunk_data_types = set(self._per_chunk_data_types) & set(possible_data_types)
            # Modify the data_types based on the mode again
            per_chunk_data_types = self._led_mode(per_chunk_data_types)

            if self._detector_data_types[detector]["per_chunk"]:
                # Sanity check of per-chunk data_type
                for per_chunk_data_type in per_chunk_data_types:
                    root_data_type = per_chunk_storage_root_data_type(
                        self.context, self._run_id, per_chunk_data_type
                    )
                    if root_data_type is None:
                        raise ValueError("Why is there no root_data_type deduced?")

            # In reprocessing, group the data_types into lower and higher
            # Lower is per-chunk storage, higher is not, they must be separated
            data_types_groups = [
                per_chunk_data_types,
                (per_chunk_data_types | data_types) - per_chunk_data_types,
            ]

            for group, (label, data_types_group) in enumerate(
                zip(data_types_group_labels, data_types_groups)
            ):
                ret[detector][label] = {"data_types": DataTypes()}
                for data_type in data_types_group:
                    ret[detector][label]["data_types"][data_type] = {
                        "missing": [],
                        "processed": [],
                        "rses": [],
                    }
                    # Expand the data_type to data_types that need to be saved
                    _data_types = get_to_save_data_types(self.context, data_type, rm_lower=group)
                    # Get Rucio Storage Elements of data_type that needed to be processed.
                    depends_on = self.depends_on(data_type, lower=not group)
                    ret[detector][label]["data_types"][data_type]["depends_on"] = depends_on
                    _rses = []
                    for _depends_on in depends_on:
                        hash = self.key_for(_depends_on).lineage_hash
                        _rses.append(set(db.get_rses(self.run_id, _depends_on, hash)))
                    ret[detector][label]["data_types"][data_type]["rses"] = list(
                        set.intersection(*_rses)
                    )
                    if self.ignore_processed:
                        ret[detector][label]["data_types"][data_type]["missing"] += list(
                            _data_types
                        )
                        continue
                    for _data_type in _data_types:
                        hash = self.key_for(_data_type).lineage_hash
                        rses = db.get_rses(self.run_id, _data_type, hash)
                        # If this data is not on any rse, reprocess it, or we are asking for a rerun
                        if rses:
                            ret[detector][label]["data_types"][data_type]["missing"].append(
                                _data_type
                            )
                        else:
                            ret[detector][label]["data_types"][data_type]["processed"].append(
                                _data_type
                            )

                ret[detector][label]["data_types"] = DataTypes(
                    sorted(
                        ret[detector][label]["data_types"].items(),
                        key=lambda item: self.context.tree_levels[item[0]]["order"],
                    )
                )
            # Summarize the submitted data_types for a detector
            ret["submitted"] += list(
                set().union(*[v["data_types"].not_processed for v in ret[detector].values()])
            )
            ret["submitted"] = sorted(
                ret["submitted"],
                key=lambda item: self.context.tree_levels[item]["order"],
            )
            if len(ret["submitted"]) != len(set(ret["submitted"])):
                raise ValueError("Why are there duplicated data_types in different detectors?")
        return ret

    def resources_assignment(self):
        """Adaptively assign resources based on the size of data."""
        data_kind_collection, data_type_collection = self.context.get_data_kinds()
        for detector in self.detectors:
            _detector: Dict[str, Any] = self._detector_data_types[detector]
            depends_on = []
            for _level in ["lower", "upper"]:
                for v in self.data_types[detector][f"{_level}_{detector}"]["data_types"].values():
                    depends_on += v["depends_on"]
            depends_on = set(depends_on)
            if not depends_on:
                continue

            # Meta data of the dependency
            # raw_records_aqmon is special because per-chunk processing is not needed
            depends_on &= self.context.root_data_types - set(("raw_records_aqmon",))
            if len(depends_on) != 1:
                raise ValueError("Why is there no or more than one dependency deduced?")
            depends_on = list(depends_on)[0]
            data = self.dependency_exists(depends_on)

            # Number of items of the dependency
            files = self.list_files(depends_on, verbose=True)
            compressed_sizes = (
                np.array([f["bytes"] for f in files if "metadata" not in f["name"]]) / 1e6
            )
            compression_ratio = sum(compressed_sizes) / data["meta"]["size_mb"]
            actual_sizes = compressed_sizes / compression_ratio
            n_depends_on = actual_sizes * 1e6 / self.context.data_itemsize(depends_on)

            # Which data_types will be saved and their itemsizes
            missing_data_types = dict()
            itemsizes = dict()
            for _level in ["lower", "upper"]:
                missing_data_types[_level] = set(
                    chain.from_iterable(
                        v["missing"]
                        for v in self.data_types[detector][f"{_level}_{detector}"][
                            "data_types"
                        ].values()
                    )
                )
                itemsizes[_level] = np.array(
                    [
                        self.context.data_itemsize(data_type)
                        for data_type in missing_data_types[_level]
                    ]
                )

            meta = coll.find_one({"number": self.run_id}, {"start": 1, "end": 1})
            total_seconds = (meta["end"] - meta["start"]).total_seconds()
            seconds = np.cumsum(n_depends_on) / n_depends_on.sum() * total_seconds
            keep_seconds = _detector.get("keep_seconds", 0)
            if keep_seconds == 0:
                repeats = [len(n_depends_on)]
            else:
                repeats = np.searchsorted(seconds, keep_seconds) + 1
                repeats = [repeats, len(n_depends_on) - repeats]
            assert sum(repeats) == len(n_depends_on)

            # Calculate the disk usage ratio in MB
            # For one item in the dependency, how much disk space is needed in MB
            ratios = dict()
            for _level in ["lower", "upper"]:
                ratios[_level] = []
                for data_type in missing_data_types[_level]:
                    data_kind = data_type_collection[data_type]
                    ratios[_level].append(
                        np.repeat(
                            _detector["rate"].get(data_kind, [0, 0] if keep_seconds else 0), repeats
                        )
                        * _detector["compression"].get(data_kind, 0)
                    )
                ratios[_level] = np.array(ratios[_level]).T.reshape(
                    (sum(repeats), len(missing_data_types[_level]))
                )
            # coefficients = [1, 1, 1, 2]  # if we remove tarred folder while tarring
            coefficients = [2, 0.5, 2, 1.5]  # if we do not remove tarred folder while tarring
            # The lower level disk usage
            disk_ratio = dict()
            disk_ratio["lower"] = coefficients[0] * (ratios["lower"] * itemsizes["lower"]).sum(
                axis=1
            )
            # The upper level also needs to consider the disk usage of the lower level
            disk_ratio["upper"] = coefficients[1] * disk_ratio["lower"]
            disk_ratio["upper"] += coefficients[2] * (ratios["upper"] * itemsizes["upper"]).sum(
                axis=1
            )
            # The combine level disk usage is replica of the lower level w/o raw_records*
            disk_ratio["combine"] = coefficients[3] * (ratios["lower"] * itemsizes["lower"]).sum(
                axis=1
            )
            # The raw_records* disk usage is calculated in the last
            if self.data_types[detector][f"lower_{detector}"]["data_types"]:
                disk_ratio["lower"] += self.context.data_itemsize(depends_on) * compression_ratio
            else:
                disk_ratio["upper"] += self.context.data_itemsize(depends_on) * compression_ratio
            for k in disk_ratio:
                disk_ratio[k] /= 1e6

            # Assign chunks to be calculated in lower jobs
            n_chunks = len(compressed_sizes)
            if self.chunks_per_job is None:
                # If chunks_per_job is not set, assign chunks based on disk usage
                rough_disk = uconfig.getint("Outsource", "rough_disk")
                chunks_list = []
                _chunk_i = 0
                for chunk_i in range(1, n_chunks + 1):
                    # We are aggressive here to use more than
                    # rough_disk assigned because storage is cheap
                    sl = slice(_chunk_i, chunk_i)
                    if (
                        n_depends_on[sl] * disk_ratio["lower"][sl]
                    ).sum() > rough_disk or chunk_i == n_chunks:
                        chunks_list.append([_chunk_i, chunk_i])
                        _chunk_i = chunk_i
            else:
                # If chunks_per_job is set, assign chunks based on chunks_per_job
                njobs = int(np.ceil(n_chunks / self.chunks_per_job))
                chunks_list = []
                for job_i in range(njobs):
                    chunks = list(range(n_chunks))[
                        self.chunks_per_job * job_i : self.chunks_per_job * (job_i + 1)
                    ]
                    chunks_list.append([chunks[0], chunks[-1] + 1])

            # Calculate the disk and memory requirement in MB
            self.data_types[detector][f"lower_{detector}"]["chunks"] = chunks_list

            self.data_types[detector][f"lower_{detector}"]["cores"] = LOWER_CPUS
            self.data_types[detector][f"lower_{detector}"]["combine_cores"] = COMBINE_CPUS
            self.data_types[detector][f"upper_{detector}"]["cores"] = UPPER_CPUS

            if LOWER_DISK is not None:
                self.data_types[detector][f"lower_{detector}"]["disk"] = np.full(
                    len(chunks_list), LOWER_DISK, dtype=float
                )
            else:
                self.data_types[detector][f"lower_{detector}"]["disk"] = np.array(
                    [
                        (n_depends_on[c[0] : c[-1]] * disk_ratio["lower"][c[0] : c[-1]]).sum()
                        for c in chunks_list
                    ]
                )
            if LOWER_MEMORY is not None:
                self.data_types[detector][f"lower_{detector}"]["memory"] = np.full(
                    len(chunks_list), LOWER_MEMORY, dtype=float
                )
            else:
                # If we are in LED mode, use the memory usage from the mode
                if self.is_led_mode:
                    coefficients = LED_MODES[self.mode]["memory"]
                else:
                    coefficients = _detector["memory"]["lower"]
                self.data_types[detector][f"lower_{detector}"]["memory"] = np.polyval(
                    coefficients,
                    [actual_sizes[c[0] : c[-1]].max() for c in chunks_list],
                )
            if UPPER_DISK is not None:
                self.data_types[detector][f"upper_{detector}"]["disk"] = UPPER_DISK
            else:
                self.data_types[detector][f"upper_{detector}"]["disk"] = (
                    n_depends_on * disk_ratio["upper"]
                ).sum()
            if UPPER_MEMORY is not None:
                self.data_types[detector][f"upper_{detector}"]["memory"] = UPPER_MEMORY
            else:
                self.data_types[detector][f"upper_{detector}"]["memory"] = np.polyval(
                    _detector["memory"]["upper"], actual_sizes.sum()
                )
            if COMBINE_DISK is not None:
                self.data_types[detector][f"lower_{detector}"]["combine_disk"] = COMBINE_DISK
            else:
                self.data_types[detector][f"lower_{detector}"]["combine_disk"] = (
                    n_depends_on * disk_ratio["combine"]
                ).sum()
            if COMBINE_MEMORY is not None:
                self.data_types[detector][f"lower_{detector}"]["combine_memory"] = COMBINE_MEMORY
            else:
                self.data_types[detector][f"lower_{detector}"]["combine_memory"] = np.polyval(
                    _detector["memory"]["combine"], actual_sizes.sum()
                )
            for md in ["disk", "memory"]:
                for label in self.data_types[detector]:
                    for prefix in ["", "combine_"]:
                        if prefix + md not in self.data_types[detector][label]:
                            continue
                        usage = np.array(self.data_types[detector][label][prefix + md])
                        usage *= _detector["redundancy"][md]
                        if md == "memory" and usage.max() > MAX_MEMORY:
                            raise ValueError(
                                f"Memory usage {usage.max()} is too high for "
                                f"{detector} {label} {prefix + md}!"
                            )
                        if md == "disk" and usage.min() < MIN_DISK:
                            logger.warning(
                                f"Disk usage {usage.max()} is too low for "
                                f"{detector} {label} {prefix + md}! "
                                f"Will be set to {MIN_DISK}."
                            )
                            usage = np.maximum(usage, MIN_DISK)
                        self.data_types[detector][label][prefix + md] = usage.tolist()

    def dependency_exists(self, data_type="raw_records"):
        """Returns a boolean for whether the dependency exists in rucio and is accessible.

        It is a simplified version of DB.get_rses, and faster to just go through RunDB.

        """

        for rse in uconfig.getlist("Outsource", "raw_records_rses"):
            for data in self.run_data:
                if (
                    data["type"] == data_type
                    and data["host"] == "rucio-catalogue"
                    and data["status"] == "transferred"
                    and data["location"] == rse
                    and "TAPE" not in data["location"]
                ):
                    return data
        return False

    def list_files(self, data_type, verbose=False):
        hash = self.key_for(data_type).lineage_hash
        did = f"xnt_{self._run_id}:{data_type}-{hash}"
        files = admix.rucio.list_files(did, verbose=verbose)
        return files

    def nchunks(self, data_type):
        # Get the data_type this one depends on
        files = self.list_files(self.depends_on(data_type, lower=True))
        # Subtract 1 for metadata
        return len(files) - 1

    def set_requirements_base(self):
<<<<<<< HEAD
        requirements_base = (
            "HAS_SINGULARITY && HAS_CVMFS_xenon_opensciencegrid_org"
            " && PORT_2880 && PORT_8000 && PORT_27017"
            ' && Microarch >= "x86_64-v3"'
        )
=======
        requirements_base = "HAS_SINGULARITY && HAS_CVMFS_xenon_opensciencegrid_org"
        requirements_base += " && PORT_2880 && PORT_8000 && PORT_27017"
        requirements_base += ' && Microarch >= "x86_64-v3"'
>>>>>>> af9de86a

        # hs06_test_run limits the run_id to a set of compute nodes
        # at UChicago with a known HS06 factor
        if uconfig.getboolean("Outsource", "hs06_test_run", fallback=False):
            requirements_base += (
                ' && GLIDEIN_ResourceName == "MWT2" && regexp("uct2-c4[1-7]", Machine)'
            )
        # this_site_only limits the run_id to a set of compute nodes at UChicago for testing
        this_site_only = uconfig.get("Outsource", "this_site_only", fallback="")
        if this_site_only:
            requirements_base += f' && GLIDEIN_ResourceName == "{this_site_only}"'

        self.requirements_base = requirements_base

    @property
    def _exclude_sites(self):
        """Exclude sites from the user _dbcfgs file."""

        if not uconfig.has_option("Outsource", "exclude_sites"):
            return ""

        sites = uconfig.getlist("Outsource", "exclude_sites")
        exprs = []
        for site in sites:
            exprs.append(f'GLIDEIN_Site =!= "{site}"')
        return " && ".join(exprs)

    def _determine_target_sites(self, rses):
        """Given a list of RSEs, limit the runs for sites for those locations."""

        exprs = []
        sites = []
        ranks = []
        for rse in rses:
<<<<<<< HEAD
            if rse in self.rse_constraints:
                if "expr" in self.rse_constraints[rse]:
                    exprs.append(self.rse_constraints[rse]["expr"])
                if "site" in self.rse_constraints[rse]:
                    sites.append(self.rse_constraints[rse]["site"])
                if "rank" in self.rse_constraints[rse]:
                    ranks.append(self.rse_constraints[rse]["rank"])
        exprs = list(set(exprs))
        sites = list(set(sites))
        ranks = list(set(ranks))
=======
            if rse in self.rse_site_map:
                if "expr" in self.rse_site_map[rse]:
                    exprs.append(self.rse_site_map[rse]["expr"])
                if "site" in self.rse_site_map[rse]:
                    sites.append(self.rse_site_map[rse]["site"])
        exprs = sorted(set(exprs))
        sites = sorted(set(sites))
>>>>>>> af9de86a

        # make sure we do not request XENON1T sites we do not need
        if len(sites) == 0:
            sites.append("NONE")

        final_expr = " || ".join(exprs)
        desired_sites = ", ".join(sites)
        ranks = " + ".join(ranks)
        return final_expr, desired_sites, ranks

    def get_requirements(self, rses):
        # Determine the job requirements based on the data locations
        sites_expression, desired_sites, ranks = self._determine_target_sites(rses)
        requirements = self.requirements_base
        if sites_expression:
            requirements += f" && {sites_expression}"
        # Add excluded nodes
        if self._exclude_sites:
            requirements += f" && {self._exclude_sites}"

        return desired_sites, requirements, ranks<|MERGE_RESOLUTION|>--- conflicted
+++ resolved
@@ -540,17 +540,11 @@
         return len(files) - 1
 
     def set_requirements_base(self):
-<<<<<<< HEAD
         requirements_base = (
             "HAS_SINGULARITY && HAS_CVMFS_xenon_opensciencegrid_org"
             " && PORT_2880 && PORT_8000 && PORT_27017"
             ' && Microarch >= "x86_64-v3"'
         )
-=======
-        requirements_base = "HAS_SINGULARITY && HAS_CVMFS_xenon_opensciencegrid_org"
-        requirements_base += " && PORT_2880 && PORT_8000 && PORT_27017"
-        requirements_base += ' && Microarch >= "x86_64-v3"'
->>>>>>> af9de86a
 
         # hs06_test_run limits the run_id to a set of compute nodes
         # at UChicago with a known HS06 factor
@@ -585,7 +579,6 @@
         sites = []
         ranks = []
         for rse in rses:
-<<<<<<< HEAD
             if rse in self.rse_constraints:
                 if "expr" in self.rse_constraints[rse]:
                     exprs.append(self.rse_constraints[rse]["expr"])
@@ -593,18 +586,9 @@
                     sites.append(self.rse_constraints[rse]["site"])
                 if "rank" in self.rse_constraints[rse]:
                     ranks.append(self.rse_constraints[rse]["rank"])
-        exprs = list(set(exprs))
-        sites = list(set(sites))
-        ranks = list(set(ranks))
-=======
-            if rse in self.rse_site_map:
-                if "expr" in self.rse_site_map[rse]:
-                    exprs.append(self.rse_site_map[rse]["expr"])
-                if "site" in self.rse_site_map[rse]:
-                    sites.append(self.rse_site_map[rse]["site"])
         exprs = sorted(set(exprs))
         sites = sorted(set(sites))
->>>>>>> af9de86a
+        ranks = sorted(set(ranks))
 
         # make sure we do not request XENON1T sites we do not need
         if len(sites) == 0:
