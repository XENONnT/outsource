import os
import re
import time
from .Config import config, base_dir, work_dir
from utilix import DB, xent_collection
import straxen
import cutax
import strax
import admix
import numpy as np

# HARDCODE alert
# we could also import strax(en), but this makes outsource submission not dependent on strax
# maybe we could put this in database?
DEPENDS_ON = {'records': ['raw_records'],
              'peaklets': ['raw_records'],
              'peak_basics_he': ['raw_records_he'],
              'event_info_double': ['peaklets'],
              'hitlets_nv': ['raw_records_nv'],
              'events_nv': ['hitlets_nv'],
              'events_mv': ['raw_records_mv'],
              'afterpulses': ['raw_records'],
              'led_calibration': ['raw_records']
              }

DETECTOR_DTYPES = {'tpc': ['records', 'peaklets', 'event_info_double', 'peak_basics_he',
                           'afterpulses', 'led_calibration'],
                   'neutron_veto': ['hitlets_nv', 'events_nv'],
                   'muon_veto': ['events_mv']
                   }

# these are datetypes to look for in runDB
ACTUALLY_STORED = {'event_info_double': ['event_info', 'distinct_channels', 'event_pattern_fit'],
                   'peak_basics_he': ['peak_basics_he'],
                   'events_nv': ['events_nv'],
                   'peaklets': ['peaklets', 'lone_hits'],
                   'hitlets_nv': ['hitlets_nv'],
                   'events_mv': ['events_mv'],
                   'afterpulses': ['afterpulses'],
                   'led_calibration': ['led_calibration']
                   }

# these modes have particular datatypes we care about
LED_MODES = {'tpc_pmtap': ['afterpulses'],
             'tpc_commissioning_pmtap': ['afterpulses'],
             'tpc_pmtgain': ['led_calibration']
             }

LED_DTYPES = []
for mode, dtypes in LED_MODES.items():
    for d in dtypes:
        if d not in LED_DTYPES:
            LED_DTYPES.append(d)


db = DB()
coll = xent_collection()


def get_hashes(st):
    return {key: val['hash'] for key, val in st.provided_dtypes().items()}


class RunConfigBase:
    """Base class that sets the defaults"""
    _force_rerun = False
<<<<<<< HEAD
    _standalone_download = False # if True, download data only from OSG
=======
    _standalone_download = True
>>>>>>> dc904453
    _x509_proxy = os.path.join(os.environ['HOME'], 'user_cert')
    _workdir = work_dir
    _workflow_id = re.sub('\..*', '', str(time.time()))
    _chunks_per_job = 25

    @property
    def force_rerun(self):
        return self._force_rerun
    
    @property
    def standalone_download(self):
        return self._standalone_download

    @property
    def workflow_id(self):
        return self._workflow_id

    @property
    def input_location(self):
        return self._input_location

    @property
    def output_location(self):
        return self._output_location


class RunConfig(RunConfigBase):
    """Object that gets passed to outsource for each run/workflow.

    This base class has essentially the same info as a dictionary passed as input"""

    def __init__(self, **kwargs):
        # default job priority - workflows will be given priority
        # in the order they were submitted.
        self._priority = 2250000000 - int(time.time())
        
        for key, val in kwargs.items():
            setattr(self, "_" + key, val)

    @property
    def force_rerun(self):
        return self._force_rerun

    @property
    def x509_proxy(self):
        return self._x509_proxy

    @property
    def workdir(self):
        return self._workdir

    @property
    def priority(self):
        return self._priority

    @property
    def chunks_per_job(self):
        return self._chunks_per_job


class DBConfig(RunConfig):
    """Uses runDB to build _dbcfgs info"""
    needs_processed = None

    def __init__(self, number, st, **kwargs):
        self._number = number
        self.run_data = db.get_data(number)

        self.context = st
        self.hashes = get_hashes(st)

        # get the detectors and start time of this run
        cursor = coll.find_one({'number': number}, {'detectors': 1, 'start': 1, '_id': 0,
                                                    'mode': 1})
        self.detectors = cursor['detectors']
        self.start = cursor['start']
        self.mode = cursor['mode']
        assert isinstance(self.detectors, list), \
            f"Detectors needs to be a list, not a {type(self.detectors)}"

        super().__init__(**kwargs)
        # get the datatypes that need to be processed
        self.needs_processed = self.process_these()

        # determine which rse the input data is on
        self.rses = self.rse_data_find()
        self.raw_data_exists = self._raw_data_exists()

    @property
    def workflow_id(self):
        return f"xent_{self.number:06d}"

    @property
    def number(self):
        return self._number

    def process_these(self):
        """Returns the list of datatypes we need to process"""
        # do we need to process? read from xenon_config
        requested_dtypes = config.get_list('Outsource', 'dtypes')

        # if we are using LED data, only process those dtyopes
        # for this context and straxen version, see if we have that data yet
        if self.mode in LED_MODES:
            requested_dtypes = [dtype for dtype in requested_dtypes if dtype in LED_MODES[self.mode]]
        # if we are not, don't process those dtypes
        else:
            requested_dtypes = list(set(requested_dtypes) - set(LED_DTYPES))

        # get all possible dtypes we can process for this run
        possible_dtypes = []
        for detector in self.detectors:
            possible_dtypes.extend(DETECTOR_DTYPES[detector])

        # modify requested_dtypes to only consider the possible ones
        requested_dtypes = [dtype for dtype in requested_dtypes if dtype in possible_dtypes]

        ret = []
        for category in requested_dtypes:
            dtypes_already_processed = []
            for dtype in ACTUALLY_STORED[category]:
                hash = self.hashes[dtype]
                rses = db.get_rses(self._number, dtype, hash)
                # if this data is not on any rse, reprocess it, or we are asking for a rerun
                dtypes_already_processed.append(len(rses) > 0)
            if not all(dtypes_already_processed) or self._force_rerun:
                ret.append(category)

        ret.sort(key=lambda x: len(get_dependencies(self.context, x)))

        return ret

    def rse_data_find(self):
        if self.needs_processed is None:
            self.needs_processed = self.process_these()
        rses = dict()
        for dtype in self.needs_processed:
            input_dtypes = DEPENDS_ON[dtype]
            _rses_tmp = []
            for input_dtype in input_dtypes:
                hash = self.hashes[input_dtype]
                _rses_tmp.extend(db.get_rses(self.number, input_dtype, hash))
            rses[dtype] = list(set(_rses_tmp))
        return rses

    def depends_on(self, dtype):
        return DEPENDS_ON[dtype]

    def nchunks(self, dtype):
        # get the dtype this one depends on
        dtype = self.depends_on(dtype)[0]
        hash = self.hashes[dtype]
        did = f"xnt_{self._number:06d}:{dtype}-{hash}"
        files = admix.rucio.list_files(did)
        # subtract 1 for metadata
        return len(files) - 1

    def _raw_data_exists(self, raw_type='raw_records'):
        """Returns a boolean for whether or not raw data exists in rucio and is accessible"""
        # it's faster to just go through runDB

        for data in self.run_data:
            if (data['type'] == raw_type and
                data['host'] == 'rucio-catalogue' and
                data['status'] == 'transferred' and
                data['location'] != 'LNGS_USERDISK' and
                'TAPE' not in data['location']):
                return True
        return False


def get_dependencies(st, target):
    ret = []
    def _get_dependencies(target):
        plugin = st._plugin_class_registry[target]()
        dependencies = list(strax.to_str_tuple(plugin.depends_on))
        ret.extend(dependencies)
        if len(dependencies):
            for dep in dependencies:
                _get_dependencies(dep)

    _get_dependencies(target)
    ret = np.unique(ret).tolist()
    return ret
<|MERGE_RESOLUTION|>--- conflicted
+++ resolved
@@ -64,11 +64,7 @@
 class RunConfigBase:
     """Base class that sets the defaults"""
     _force_rerun = False
-<<<<<<< HEAD
-    _standalone_download = False # if True, download data only from OSG
-=======
-    _standalone_download = True
->>>>>>> dc904453
+    _standalone_download = False
     _x509_proxy = os.path.join(os.environ['HOME'], 'user_cert')
     _workdir = work_dir
     _workflow_id = re.sub('\..*', '', str(time.time()))
