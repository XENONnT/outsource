import os
import re
import time
from .Config import config, base_dir, work_dir
from utilix import DB, xent_collection
import straxen
import cutax
import strax
import admix
import numpy as np

# HARDCODE alert
# we could also import strax(en), but this makes outsource submission not dependent on strax
# maybe we could put this in database?
DEPENDS_ON = {'records': ['raw_records'],
              'peaklets': ['raw_records'],
              'peak_basics': ['peaklets'],
              'peak_basics_he': ['raw_records_he'],
              'event_info_double': ['peaklets'],
              'hitlets_nv': ['raw_records_nv'],
              'events_nv': ['hitlets_nv'],
              'events_mv': ['raw_records_mv'],
              'afterpulses': ['raw_records'],
              'led_calibration': ['raw_records']
              }

DETECTOR_DTYPES = {'tpc': ['records', 'peaklets', 'peak_basics', 'event_info_double', 
                           'peak_basics_he', 'afterpulses', 'led_calibration'],
                   'neutron_veto': ['hitlets_nv', 'events_nv'],
                   'muon_veto': ['events_mv']
                   }

# these are datetypes to look for in runDB
ACTUALLY_STORED = {'event_info_double': ['event_info', 'distinct_channels', 'event_pattern_fit', 
                                         'event_area_per_channel', 'event_n_channel'],
                   'peak_basics_he': ['peak_basics_he'],
                   'events_nv': ['events_nv'],
                   'peak_basics': ['merged_s2s', 'peak_basics', 'peaklet_classification'],
                   'peaklets': ['peaklets', 'lone_hits'],
                   'hitlets_nv': ['hitlets_nv'],
                   'events_mv': ['events_mv'],
                   'afterpulses': ['afterpulses'],
                   'led_calibration': ['led_calibration']
                   }

# these modes have particular datatypes we care about
LED_MODES = {'tpc_pmtap': ['afterpulses'],
             'tpc_commissioning_pmtap': ['afterpulses'],
             'tpc_pmtgain': ['led_calibration']
             }

LED_DTYPES = []
for mode, dtypes in LED_MODES.items():
    for d in dtypes:
        if d not in LED_DTYPES:
            LED_DTYPES.append(d)


db = DB()
coll = xent_collection()


def get_hashes(st):
    return {key: val['hash'] for key, val in st.provided_dtypes().items()}


class RunConfigBase:
    """Base class that sets the defaults"""
    _force_rerun = False
    _standalone_download = False 
    _x509_proxy = os.path.join(os.environ['HOME'], 'user_cert')
    _workdir = work_dir
    _workflow_id = re.sub('\..*', '', str(time.time()))
<<<<<<< HEAD
    _chunks_per_job = 25 # 25 chunks per per-chunk job. eg. peaklets
=======
    _chunks_per_job = config.getint('Outsource', 'chunks_per_job')
>>>>>>> 081e39f7

    @property
    def force_rerun(self):
        return self._force_rerun
    
    @property
    def standalone_download(self):
        return self._standalone_download

    @property
    def workflow_id(self):
        return self._workflow_id

    @property
    def input_location(self):
        return self._input_location

    @property
    def output_location(self):
        return self._output_location


class RunConfig(RunConfigBase):
    """Object that gets passed to outsource for each run/workflow.

    This base class has essentially the same info as a dictionary passed as input"""

    def __init__(self, **kwargs):
        # default job priority - workflows will be given priority
        # in the order they were submitted.
        self._priority = 2250000000 - int(time.time())
        
        for key, val in kwargs.items():
            setattr(self, "_" + key, val)

    @property
    def force_rerun(self):
        return self._force_rerun

    @property
    def x509_proxy(self):
        return self._x509_proxy

    @property
    def workdir(self):
        return self._workdir

    @property
    def priority(self):
        return self._priority

    @property
    def chunks_per_job(self):
        return self._chunks_per_job


class DBConfig(RunConfig):
    """Uses runDB to build _dbcfgs info"""
    needs_processed = None

    def __init__(self, number, st, **kwargs):
        self._number = number
        self.run_data = db.get_data(number)

        self.context = st
        self.hashes = get_hashes(st)

        # get the detectors and start time of this run
        cursor = coll.find_one({'number': number}, {'detectors': 1, 'start': 1, '_id': 0,
                                                    'mode': 1})
        self.detectors = cursor['detectors']
        self.start = cursor['start']
        self.mode = cursor['mode']
        assert isinstance(self.detectors, list), \
            f"Detectors needs to be a list, not a {type(self.detectors)}"

        super().__init__(**kwargs)
        # get the datatypes that need to be processed
        self.needs_processed = self.process_these()

        # determine which rse the input data is on
        self.rses = self.rse_data_find()
        self.raw_data_exists = self._raw_data_exists()

    @property
    def workflow_id(self):
        return f"xent_{self.number:06d}"

    @property
    def number(self):
        return self._number

    def process_these(self):
        """Returns the list of datatypes we need to process"""
        # do we need to process? read from xenon_config
        requested_dtypes = config.get_list('Outsource', 'dtypes')

        # if we are using LED data, only process those dtyopes
        # for this context and straxen version, see if we have that data yet
        if self.mode in LED_MODES:
            requested_dtypes = [dtype for dtype in requested_dtypes if dtype in LED_MODES[self.mode]]
        # if we are not, don't process those dtypes
        else:
            requested_dtypes = list(set(requested_dtypes) - set(LED_DTYPES))

        # get all possible dtypes we can process for this run
        possible_dtypes = []
        for detector in self.detectors:
            possible_dtypes.extend(DETECTOR_DTYPES[detector])

        # modify requested_dtypes to only consider the possible ones
        requested_dtypes = [dtype for dtype in requested_dtypes if dtype in possible_dtypes]

        ret = []
        for category in requested_dtypes:
            dtypes_already_processed = []
            for dtype in ACTUALLY_STORED[category]:
                hash = self.hashes[dtype]
                rses = db.get_rses(self._number, dtype, hash)
                # if this data is not on any rse, reprocess it, or we are asking for a rerun
                dtypes_already_processed.append(len(rses) > 0)
            if not all(dtypes_already_processed) or self._force_rerun:
                ret.append(category)

        ret.sort(key=lambda x: len(get_dependencies(self.context, x)))

        return ret

    def rse_data_find(self):
        if self.needs_processed is None:
            self.needs_processed = self.process_these()
        rses = dict()
        for dtype in self.needs_processed:
            input_dtypes = DEPENDS_ON[dtype]
            _rses_tmp = []
            for input_dtype in input_dtypes:
                hash = self.hashes[input_dtype]
                _rses_tmp.extend(db.get_rses(self.number, input_dtype, hash))
            rses[dtype] = list(set(_rses_tmp))
        return rses

    def depends_on(self, dtype):
        return DEPENDS_ON[dtype]

    def nchunks(self, dtype):
        # get the dtype this one depends on
        dtype = self.depends_on(dtype)[0]
        hash = self.hashes[dtype]
        did = f"xnt_{self._number:06d}:{dtype}-{hash}"
        files = admix.rucio.list_files(did)
        # subtract 1 for metadata
        return len(files) - 1

    def _raw_data_exists(self, raw_type='raw_records'):
        """Returns a boolean for whether or not raw data exists in rucio and is accessible"""
        # it's faster to just go through runDB

        for data in self.run_data:
            if (data['type'] == raw_type and
                data['host'] == 'rucio-catalogue' and
                data['status'] == 'transferred' and
                data['location'] != 'LNGS_USERDISK' and
                'TAPE' not in data['location']):
                return True
        return False


def get_dependencies(st, target):
    ret = []
    def _get_dependencies(target):
        plugin = st._plugin_class_registry[target]()
        dependencies = list(strax.to_str_tuple(plugin.depends_on))
        ret.extend(dependencies)
        if len(dependencies):
            for dep in dependencies:
                _get_dependencies(dep)

    _get_dependencies(target)
    ret = np.unique(ret).tolist()
    return ret
<|MERGE_RESOLUTION|>--- conflicted
+++ resolved
@@ -71,11 +71,7 @@
     _x509_proxy = os.path.join(os.environ['HOME'], 'user_cert')
     _workdir = work_dir
     _workflow_id = re.sub('\..*', '', str(time.time()))
-<<<<<<< HEAD
-    _chunks_per_job = 25 # 25 chunks per per-chunk job. eg. peaklets
-=======
     _chunks_per_job = config.getint('Outsource', 'chunks_per_job')
->>>>>>> 081e39f7
 
     @property
     def force_rerun(self):
